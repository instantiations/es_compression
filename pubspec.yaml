--- conflicted
+++ resolved
@@ -1,29 +1,22 @@
 name: es_compression
 description: Compression framework providing FFI implementations for Brotli, Lz4, Zstd (Zstandard) with ready-to-use prebuilt binaries for Win/Linux/Mac.
-<<<<<<< HEAD
-version: 1.0.0-nullsafety
-=======
-version: 0.9.9
->>>>>>> 36f18835
+version: 2.0.0-nullsafety
 homepage: https://www.instantiations.com
 issue_tracker: https://github.com/instantiations/es_compression/issues
 repository: https://github.com/instantiations/es_compression
 
 environment:
-  sdk: '>=2.12.0-0 <3.0.0'
+  sdk: '>=2.12.0-253 <3.0.0'
 
 executables:
   escompress: es_compress
 
 dependencies:
   args: ^1.6.0
-  ffi: ^0.2.0-nullsafety
+  ffi: ^0.2.0-nullsafety.1
 
 dev_dependencies:
   benchmark_harness: ^2.0.0-nullsafety
-  collection: ^1.15.0-nullsafety
+  collection: ^1.15.0-nullsafety.5
   pedantic: ^1.10.0-nullsafety
-  test: ^1.16.0-nullsafety
-
-# Cannot be published until NNBD is released to stable.
-publish_to: none+  test: ^1.16.0-nullsafety.17